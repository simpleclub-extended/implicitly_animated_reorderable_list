import 'package:flutter/material.dart';
import 'package:flutter/services.dart';

import 'src.dart';

/// A Handle is used to initiate a drag/reorder of an item inside an
/// [ImplicitlyAnimatedReorderableList].
///
/// A Handle must have a [Reorderable] and an [ImplicitlyAnimatedReorderableList]
/// as its ancestor.
class Handle extends StatefulWidget {
  /// The child of this Handle that can initiate a reorder.
  ///
  /// This might for instance be an [Icon] or a [ListTile].
  final Widget child;

  /// The delay between when a pointer touched the [child] and
  /// when the drag is initiated.
  ///
  /// If the Handle wraps the whole item, the delay should be greater
  /// than `Duration.zero` as otherwise the list might become unscrollable.
  ///
  /// When the [ImplicitlyAnimatedReorderableList] was scrolled in the mean time,
  /// the reorder will be canceled.
  /// If the [ImplicitlyAnimatedReorderableList] uses a `NeverScrollableScrollPhysics`
  /// the Handle will instead use a parent `Scrollable` if there is one.
  final Duration delay;

  /// Whether to vibrate when a drag has been initiated.
  final bool vibrate;

  /// Creates a widget that can initiate a drag/reorder of an item inside an
  /// [ImplicitlyAnimatedReorderableList].
  ///
  /// A Handle must have a [Reorderable] and an [ImplicitlyAnimatedReorderableList]
  /// as its ancestor.
  const Handle({
    Key key,
    @required this.child,
    this.delay = Duration.zero,
    this.vibrate = true,
  })  : assert(delay != null),
        assert(child != null),
        assert(vibrate != null),
        super(key: key);

  @override
  _HandleState createState() => _HandleState();
}

class _HandleState extends State<Handle> {
  ScrollableState _scrollable;
  // A custom handler used to cancel the pending onDragStart callbacks.
  Handler _handler;
  // The parent Reorderable item.
  ReorderableState _reorderable;
  // The parent list.
  ImplicitlyAnimatedReorderableListState _list;
  // Whether the ImplicitlyAnimatedReorderableList has a
  // scrollDirection of Axis.vertical.
  bool get _isVertical => _list?.isVertical ?? true;

  double _initialOffset;
  double _currentOffset;
  double get _delta => (_currentOffset ?? 0) - (_initialOffset ?? 0);

  // Use flags from the list as this State object is being
  // recreated between dragged and normal state.
  bool get _inDrag => _list.inDrag ?? false;
  bool get _inReorder => _list.inReorder ?? false;

  void _onDragStarted(Offset pointer) {
    _removeScrollListener();

    // If the list is already in drag we dont want to
    // initiate a new reorder.
<<<<<<< HEAD
    if (_list.inDrag) return;

    _inDrag = true;
=======
    if (_inReorder) return;

>>>>>>> e330eeca
    _initialOffset = _isVertical ? pointer.dy : pointer.dx;

    _list?.onDragStarted(_reorderable?.key);
    _reorderable.rebuild();

    _vibrate();
  }

  void _onDragUpdated(Offset pointer, bool upward) {
    _currentOffset = _isVertical ? pointer.dy : pointer.dx;
    _list?.onDragUpdated(_delta, isUpward: upward);
  }

  void _onDragEnded() {
    _handler?.cancel();
    _list?.onDragEnded();
  }

  void _vibrate() {
    if (widget.vibrate) HapticFeedback.mediumImpact();
  }

  // A Handle should only initiate a reorder when the list didn't change it scroll
  // position in the meantime.

  bool get _useParentScrollable {
    final hasParent = _scrollable != null;
    final physics = _list?.widget?.physics;

    return hasParent && physics != null && physics is NeverScrollableScrollPhysics;
  }

  void _addScrollListener() {
    if (widget.delay > Duration.zero) {
      if (_useParentScrollable) {
        _scrollable.position.addListener(_cancelReorder);
      } else {
        _list?.scrollController?.addListener(_cancelReorder);
      }
    }
  }

  void _removeScrollListener() {
    if (widget.delay > Duration.zero) {
      if (_useParentScrollable) {
        _scrollable.position.removeListener(_cancelReorder);
      } else {
        _list?.scrollController?.removeListener(_cancelReorder);
      }
    }
  }

  void _cancelReorder() {
    _handler?.cancel();
    _removeScrollListener();

    if (_inDrag) _onDragEnded();
  }

  @override
  Widget build(BuildContext context) {
    _list ??= ImplicitlyAnimatedReorderableList.of(context);
    assert(_list != null, 'No ancestor ImplicitlyAnimatedReorderableList was found in the hierarchy!');
    _reorderable ??= Reorderable.of(context);
    assert(_reorderable != null, 'No ancestor Reorderable was found in the hierarchy!');
    _scrollable = Scrollable.of(_list.context);

    return Listener(
      behavior: HitTestBehavior.translucent,
      onPointerDown: (event) {
        final pointer = event.localPosition;

        // Ensure the list is not already in a reordering
        // state when initiating a new reorder operation.
        if (!_inDrag) {
          _cancelReorder();

          _addScrollListener();
          _handler = postDuration(
            widget.delay,
            () => _onDragStarted(pointer),
          );
        }
      },
      onPointerMove: (event) {
        final pointer = event.localPosition;
        final delta = _isVertical ? event.delta.dy : event.delta.dx;

        if (_inDrag && _inReorder) {
          _onDragUpdated(pointer, delta.isNegative);
        }
      },
      onPointerUp: (_) => _cancelReorder(),
      onPointerCancel: (_) => _cancelReorder(),
      child: widget.child,
    );
  }
}<|MERGE_RESOLUTION|>--- conflicted
+++ resolved
@@ -74,14 +74,8 @@
 
     // If the list is already in drag we dont want to
     // initiate a new reorder.
-<<<<<<< HEAD
-    if (_list.inDrag) return;
-
-    _inDrag = true;
-=======
     if (_inReorder) return;
 
->>>>>>> e330eeca
     _initialOffset = _isVertical ? pointer.dy : pointer.dx;
 
     _list?.onDragStarted(_reorderable?.key);
