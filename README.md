# Implicitly Animated Reorderable List

A Flutter `ListView` that implicitly calculates the changes between two lists using the `MyersDiff` algorithm and animates between them for you. The `ImplicitlyAnimatedReorderableList` adds reordering support to its items with fully custom animations.

<p style="text-align:center">
    <img width="356px" alt="Demo" src="https://raw.githubusercontent.com/bnxm/implicitly_animated_reorderable_list/master/assets/demo.gif"/>
</p>

Click [here](https://github.com/bnxm/implicitly_animated_reorderable_list/blob/master/example/lib/ui/) to view the full example.

## Installing

Add it to your `pubspec.yaml` file:
```yaml
dependencies:
<<<<<<< HEAD
  implicitly_animated_reorderable_list: ^0.2.1
=======
  implicitly_animated_reorderable_list: ^0.2.2
>>>>>>> 6bcff847
```
Install packages from the command line
```
flutter packages get
```
If you like this package, consider supporting it by giving it a star on [GitHub](https://github.com/bnxm/implicitly_animated_reorderable_list) and a like on [pub.dev](https://pub.dev/packages/implicitly_animated_reorderable_list) :heart:

## Usage

The package contains two `ListViews`: `ImplicitlyAnimatedList` which is the base class and offers implicit animation for item `insertions`, `removals` as well as `updates`, and `ImplicitlyAnimatedReorderableList` which extends the `ImplicitlyAnimatedList` and adds reordering support to its items. See examples below on how to use them.

### ImplicitlyAnimatedList

`ImplicitlyAnimatedList` is based on `AnimatedList` and uses the `MyersDiff` algorithm to calculate the difference between two lists and calls `insertItem` and `removeItem` on the `AnimatedListState` for you. 

#### Example

```dart
// Specify the generic type of the data in the list.
ImplicitlyAnimatedList<MyGenericType>(
  // The current items in the list.
  items: items,
  // Called by the DiffUtil to decide whether two object represent the same item.
  // For example, if your items have unique ids, this method should check their id equality.
  areItemsTheSame: (a, b) => a.id == b.id,
  // Called, as needed, to build list item widgets.
  // List items are only built when they're scrolled into view.
  itemBuilder: (context, animation, item, index) {
    // Specifiy a transition to be used by the ImplicitlyAnimatedList.
    // See the Transitions section on how to import this transition.
    return SizeFadeTransition(
      sizeFraction: 0.7,
      curve: Curves.easeInOut,
      animation: animation,
      child: Text(item.name),
    ); 
  },
  // An optional builder when an item was removed from the list.
  // If not specified, the List uses the itemBuilder with 
  // the animation reversed.
  removedItemBuilder: (context, animation, oldItem) {
    return FadeTransition(
      opacity: animation,
      child: Text(oldItem.name),
    );
  },
);
```

> If you have a `CustomScrollView` you can use the `SliverImplicitlyAnimatedList`.

> As `AnimatedList` doesn't support item moves, a move is handled by removing the item from the old index and inserting it at the new index.

### ImplicitlyAnimatedReorderableList

`ImplicitlyAnimatedReorderableList` is based on `ImplicitlyAnimatedList` and adds reordering support to the list.

#### Example

```dart
ImplicitlyAnimatedReorderableList<MyGenericType>(
  items: items,
  areItemsTheSame: (oldItem, newItem) => oldItem.id == newItem.id,
  onReorderFinished: (item, from, to, newItems) {
    // Remember to update the underlying data when the list has been
    // reordered.
    setState(() {
      items
        ..clear()
        ..addAll(newItems);
    });
  },
  itemBuilder: (context, itemAnimation, item, index) {
    // Each item must be wrapped in a Reorderable widget.
    return Reorderable(
      // Each item must have an unique key.
      key: ValueKey(item),
      // The animation of the Reorderable builder can be used to
      // change to appearance of the item between dragged and normal
      // state. For example to add elevation when the item is being dragged.
      // This is not to be confused with the animation of the itemBuilder.
      // Implicit animations (like AnimatedContainer) are sadly not yet supported.
      builder: (context, dragAnimation, inDrag) {
        final t = dragAnimation.value;
        final elevation = lerpDouble(0, 8, t);
        final color = Color.lerp(Colors.white, Colors.white.withOpacity(0.8), t);

        return SizeFadeTransition(
          sizeFraction: 0.7,
          curve: Curves.easeInOut,
          animation: itemAnimation,
          child: Material(
            color: color,
            elevation: elevation,
            type: MaterialType.transparency,
            child: ListTile(
              title: Text(item.name),
              // The child of a Handle can initialize a drag/reorder.
              // This could for example be an Icon or the whole item itself. You can
              // use the delay parameter to specify the duration for how long a pointer
              // must press the child, until it can be dragged.
              trailing: Handle(
                delay: const Duration(milliseconds: 100),
                child: Icon(
                  Icons.list,
                  color: Colors.grey,
                ),
              ),
            ),
          ),
        );
      },
    );
  },
  // Since version 0.2.0 you can also display a widget
  // before the reorderable items...
  header: Container(
    height: 200,
    color: Colors.red,
  ),
  // ...and after. Note that this feature - as the list itself - is still in beta!
  footer: Container(
    height: 200,
    color: Colors.green,
  ),
  // If you want to use headers or footers, you should set shrinkWrap to true
  shrinkWrap: true,
);
```
> For a more in depth example click [here](https://github.com/bnxm/implicitly_animated_reorderable_list/blob/master/example/lib/ui/lang_page.dart).

### Transitions

You can use some custom transitions (such as the `SizeFadeTransition`) for item animations by importing the transitions pack:

```dart
import 'package:implicitly_animated_reorderable_list/transitions.dart';
```

If you want to contribute your own custom transitions, feel free to make a pull request.

### Caveats

Note that this package is still in its very early phase and not enough testing has been done to guarantee stability.  

Also note that computing the diff between two very large lists may take a significant amount of time (the computation is done on a background isolate though unless `spawnIsolate` is set to `false`).

### Acknowledgements

The diff algorithm that `ImplicitlyAnimatedList` uses was written by [Dawid Bota](https://gitlab.com/otsoaUnLoco) at [GitLab](https://gitlab.com/otsoaUnLoco/animated-stream-list).

### Roadmap

You can take a look at the [Roadmap](https://github.com/bnxm/implicitly_animated_reorderable_list/blob/master/roadmap.md) to see which featues I am working on or plan to implement in future versions.<|MERGE_RESOLUTION|>--- conflicted
+++ resolved
@@ -13,11 +13,7 @@
 Add it to your `pubspec.yaml` file:
 ```yaml
 dependencies:
-<<<<<<< HEAD
-  implicitly_animated_reorderable_list: ^0.2.1
-=======
   implicitly_animated_reorderable_list: ^0.2.2
->>>>>>> 6bcff847
 ```
 Install packages from the command line
 ```
